# Session Push Notification Server

## This is a python script for Session remote notification service

[API Documentation](https://github.com/oxen-io/session-push-notification-server/blob/master/DOCUMENTATION.md)

#### Use Python 3.7
#### To run the server:
First, install some dependencies from the Oxen deb repository

```
    sudo curl -so /etc/apt/trusted.gpg.d/oxen.gpg https://deb.oxen.io/pub.gpg
    echo "deb https://deb.oxen.io $(lsb_release -sc) main" | sudo tee /etc/apt/sources.list.d/oxen.list
    sudo apt update
    sudo apt install python3-pyonionreq # used for the v4 onion requests
```

Use `pip install -r requirements.txt` to install all the requirements first.


To start the server, use `python server.py`


<<<<<<< HEAD
The server is built with [Flask](https://github.com/pallets/flask) and [tornado](https://github.com/tornadoweb/tornado).  
The server uses APN for iOS push notifications, [aioapns](https://github.com/Fatal1ty/aioapns) to interact with APNs, and FCM for Android push notifications.
=======
The server is built with [Flask](https://github.com/pallets/flask) and [tornado](https://github.com/tornadoweb/tornado).
The server uses APN for iOS push notifications, [PyAPNs2](https://github.com/Pr0Ger/PyAPNs2) to interact with APNs, and FCM for Android push notifications.
>>>>>>> bb87682d

Right now the server only receives onion requests through the endpoint `/loki/v2/lsrpc` or `/oxen/v4/lsrpc` for
- `register`: register a device token associated with a session id
- `unregister`: unregister a device token from a session id's devices
- `subscribe_closed_group`: add a session id to a closed group as a member
- `unsubscribe_closed_group` remove a session id from a closed group members
- `notify`: send a message from remote notification

The new push notification server works this way:
- The client (Session Desktop or Mobile app) sends encrypted message data with the recipients' session id to server.
- The server checks the database to see if the recipients has registered their devices.
- The server generates and sends the push notification to the devices registered with their tokens.

The server will store some statistics data every 12 hours for analysing the traffic going through. The data includes:
- The number of messages sent to the server
- The number of messages sent to closed groups
- The number of push notifications sent to iOS devices
- The number of push notifications sent to Android devices

There is also an endpoint `/get_statistics_data` to get the data above.


## Script to generate the key pair

```
 random = get_random_bytes(32)              # The private key 32 bytes
 priv = _curve25519.make_private(random)
 print(priv.hex())
 pub = _curve25519.make_public(priv)
 print(pub.hex())
```


## Potential issues

If you get an issue during the `sudo apt update` about the certificate chain being invalid,
try to create a file at `/etc/apt/apt.conf.d/99deboxenio-cert` with content:
`Acquire::https::deb.oxen.io::Verify-Peer "false";`


If you get issue with the Rust compiler, use
`pip3 install setuptools_rust docker-compose` (or just `pip3 install setuptools_rust`)

If something related to flask not having jinja2, run

```
pip3 uninstall flask
pip3 install flask
```<|MERGE_RESOLUTION|>--- conflicted
+++ resolved
@@ -21,13 +21,8 @@
 To start the server, use `python server.py`
 
 
-<<<<<<< HEAD
 The server is built with [Flask](https://github.com/pallets/flask) and [tornado](https://github.com/tornadoweb/tornado).  
 The server uses APN for iOS push notifications, [aioapns](https://github.com/Fatal1ty/aioapns) to interact with APNs, and FCM for Android push notifications.
-=======
-The server is built with [Flask](https://github.com/pallets/flask) and [tornado](https://github.com/tornadoweb/tornado).
-The server uses APN for iOS push notifications, [PyAPNs2](https://github.com/Pr0Ger/PyAPNs2) to interact with APNs, and FCM for Android push notifications.
->>>>>>> bb87682d
 
 Right now the server only receives onion requests through the endpoint `/loki/v2/lsrpc` or `/oxen/v4/lsrpc` for
 - `register`: register a device token associated with a session id
